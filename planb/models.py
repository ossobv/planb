import logging
from datetime import datetime

from django.apps import apps
from django.conf import settings
from django.core.exceptions import MultipleObjectsReturned, ObjectDoesNotExist
from django.core.mail import mail_admins
from django.core.validators import RegexValidator
from django.db.models.signals import post_save
from django.db import models
from django.dispatch import receiver
from django.utils import timezone
from django.utils.functional import cached_property
from django.utils.translation import ugettext_lazy as _, ngettext, gettext_noop

from django_q.brokers.redis_broker import Redis

from planb.common.fields import MultiEmailField
from planb.signals import backup_done
from planb.storage import pools
from planb.storage.base import RETENTION_PERIOD_SECONDS, DatasetNotFound


logger = logging.getLogger(__name__)

BOGODATE = datetime(1970, 1, 2, tzinfo=timezone.utc)

validate_retention = RegexValidator(
    r'^(\d+[ymwdh],?)*$', message=_('Enter a valid value like 6m,4w,7d'))
validate_blacklist_hours = RegexValidator(
    r'^((\d+(?:-\d+)?,?)*|none)$', message=_(
        'Enter a valid value like 2,9-17 or none to disable blacklist hours'))


class TransportChoices(models.PositiveSmallIntegerField):
    SSH = 0
    RSYNC = 1

    def __init__(self, *args, **kwargs):
        choices = (
            (self.SSH, _('ssh (default)')),
            (self.RSYNC, _('rsync (port 873)')),
        )
        super().__init__(default=self.SSH, choices=choices)


class HostGroup(models.Model):
    name = models.CharField(max_length=63, unique=True)
    notify_email = MultiEmailField(
        blank=True, null=True,
        help_text=_('Use a newline per emailaddress'))
    last_monthly_report = models.DateTimeField(blank=True, null=True)
    notes = models.TextField(blank=True, help_text=_(
        'Description, guidelines and agreements for the hostgroup.'))

    blacklist_hours = models.CharField(
        _('Blacklist hours'), max_length=31, blank=True,
        validators=[validate_blacklist_hours], help_text=_(
            'Specify hours during which backups are disabled. When left empty '
            'the system blacklist hours are used.'))
    retention = models.CharField(
        max_length=31, blank=True, validators=[validate_retention],
        help_text=_(
            'The backup retention period using notation <n><period> separated '
            'by comma: 1y,6m,3w,15d. When left empty the system retention '
            'periods are used.'))

    def get_blacklist_hours(self):
        if self.blacklist_hours:
            return self.blacklist_hours
        return settings.PLANB_BLACKLIST_HOURS
    get_blacklist_hours.short_description = _('Blacklist hours')

    def get_retention(self):
        if self.retention:
            return self.retention
        return settings.PLANB_RETENTION
    get_retention.short_description = _('Retention')

    def __str__(self):
        return self.name

    class Meta:
        ordering = ('name',)


class FilesetLock(object):
    def __init__(self, fileset_id):
        self._fileset_id = fileset_id
        self._is_acquired = False

    @cached_property
    def lock(self):
        return Redis.get_connection().lock(
            'fileset:{}'.format(self._fileset_id), sleep=1)

    def __enter__(self):
        # Use blocking so the contained code is only executed when the lock is
        # acquired.
        self.acquire(blocking=True)
        # Provide the current Fileset for the context.
        try:
            fileset = Fileset.objects.get(pk=self._fileset_id)
        except Exception:
            self.release()
            raise
        return fileset

    def __exit__(self, type, value, traceback):
        self.release()

    def is_acquired(self):
        return self._is_acquired

    def acquire(self, blocking=None):
        assert not self._is_acquired
        self._is_acquired = self.lock.acquire(blocking=blocking)
        return self._is_acquired

    def release(self):
        assert self._is_acquired
        self.lock.release()
        self._is_acquired = False


class Fileset(models.Model):
    friendly_name = models.CharField(
        verbose_name=_('Name'), max_length=63,
        help_text=_('Short name, should be unique per host group.'))
    hostgroup = models.ForeignKey(
        HostGroup, related_name='filesets', on_delete=models.PROTECT)
    notes = models.TextField(blank=True, help_text=_(
        'Quick description/tips. Use the first line for labels/tags.'))

    # The storage alias is selected when adding the Fileset. Available choices
    # are selected from the storage pools in the FilesetForm.
    storage_alias = models.CharField(_('Storage'), max_length=31)
    dataset_name = models.CharField(
        verbose_name=_('Dataset name'), editable=False, max_length=254,
        help_text=_('The complete dataset name for the storage.'))

    last_ok = models.DateTimeField(
        _('Last backup success'), blank=True, null=True)
    last_run = models.DateTimeField(
        _('Last backup attempt'), default=BOGODATE)
    first_fail = models.DateTimeField(
        _('First backup failure'), blank=True, null=True)

    total_size_mb = models.PositiveIntegerField(
        default=0, db_index=True,
        help_text=_('Estimated total backup size in MiB.'))
    average_duration = models.PositiveIntegerField(
        'Time', default=0,  # this value may vary..
        help_text=_('Average duration of succesful jobs in seconds.'))

    do_snapshot_size_listing = models.BooleanField(
        _('Create disk usage summary'), blank=True, default=True,
        help_text=_(
            'Summarize disk usage after the transport. '
            'This can be slow if there are many files.'))

    is_enabled = models.BooleanField(default=True)
    is_running = models.BooleanField(default=False)
    is_queued = models.BooleanField(default=False)

    blacklist_hours = models.CharField(
        _('Blacklist hours'), max_length=31, blank=True,
        validators=[validate_blacklist_hours], help_text=_(
            'Specify hours during which backups are disabled. When left empty '
            'the hostgroup blacklist hours are used.'))
    retention = models.CharField(
        max_length=31, blank=True, validators=[validate_retention],
        help_text=_(
            'The backup retention period using notation <n><period> separated '
            'by comma: 1y,6m,3w,15d. When left empty the hostgroup retention '
            'periods are used.'))

    def __str__(self):
        return '{} ({})'.format(self.friendly_name, self.id)

    @property
    def unique_name(self):
        return '{}-{}'.format(self.hostgroup.name, self.friendly_name)

    @staticmethod
    def with_lock(fileset_id):
        return FilesetLock(fileset_id)

    def get_transport(self):
        ret = []
        for transport_class_name in settings.PLANB_TRANSPORTS:
            transport_class = apps.get_model(transport_class_name)
            ret.extend(transport_class.objects.filter(fileset=self))
        if not ret:
            raise ObjectDoesNotExist(
                'no transport for {!r}'.format(self))
        if len(ret) > 1:
            raise MultipleObjectsReturned(
                    'multiple transports for {!r}'.format(self))
        return ret[0]

    @cached_property
    def storage(self):
        return pools[self.storage_alias]

    def get_blacklist_hours(self):
        for blacklist_hours in (
                self.blacklist_hours, self.hostgroup.blacklist_hours):
            if blacklist_hours:
                return blacklist_hours
        return settings.PLANB_BLACKLIST_HOURS
    get_blacklist_hours.short_description = _('Blacklist hours')

    @property
    def is_in_blacklist_hours(self):
        # XXX should use fileset hosts localtime.
        now = timezone.now()
        for hour in self.get_blacklist_hours().split(','):
            if '-' in hour:
                start, end = map(int, hour.split('-'))
                if start <= now.hour < end:
                    return True
            elif now.hour == int(hour):
                return True
        return False

    def get_retention(self):
        for retention in (self.retention, self.hostgroup.retention):
            if retention:
                return retention
        return settings.PLANB_RETENTION
    get_retention.short_description = _('Retention')

    @property
    def retention_map(self):
        if not hasattr(self, '_retention_map'):
            self._retention_map = dict(
                (i[-1], int(i[:-1]))
                for i in self.get_retention().split(',')
            )
        return self._retention_map

    @property
    def hourly_retention(self):
        return self.retention_map.get('h', 0)

    @property
    def daily_retention(self):
        return self.retention_map.get('d', 0)

    @property
    def weekly_retention(self):
        return self.retention_map.get('w', 0)

    @property
    def monthly_retention(self):
        return self.retention_map.get('m', 0)

    @property
    def yearly_retention(self):
        return self.retention_map.get('y', 0)

    @property
    def retention_display(self):
        name_map = {
            'h': (gettext_noop('%(n)d hour'), gettext_noop('%(n)d hours')),
            'd': (gettext_noop('%(n)d day'), gettext_noop('%(n)d days')),
            'w': (gettext_noop('%(n)d week'), gettext_noop('%(n)d weeks')),
            'm': (gettext_noop('%(n)d month'), gettext_noop('%(n)d months')),
            'y': (gettext_noop('%(n)d year'), gettext_noop('%(n)d years')),
        }
        order = 'hdwmy'
        return ', '.join(
            ngettext(*name_map[period], self.retention_map[period]) % {
                'n': self.retention_map[period]}
            for period in sorted(self.retention_map, key=order.index)
            if self.retention_map[period] > 0
        )

    @property
    def total_size(self):
        return self.total_size_mb << 20

    @property
    def snapshot_size(self):
        return self.last_successful_backuprun.snapshot_size

    @cached_property
    def snapshot_count(self):
        return len(self.snapshot_list())

    def snapshot_efficiency(self):
        try:
            worst_case = self.total_size / self.snapshot_count
            efficiency = (100 * (self.snapshot_size - worst_case)
                          / (self.total_size - worst_case))
            efficiency = int(max(0, min(100, efficiency)))
            return '{:d}%'.format(efficiency)
        except (ValueError, ZeroDivisionError):
            return _('N/A')

    @cached_property
    def last_backuprun(self):
        return self.backuprun_set.latest('started')

    @cached_property
    def last_successful_backuprun(self):
        return self.backuprun_set.filter(success=True).latest('started')

    def get_dataset(self):
        return self.storage.get_dataset(self.dataset_name)

    def rename_dataset(self, new_dataset_name):
        self.get_dataset().rename_dataset(new_dataset_name)
        self.__class__.objects.filter(pk=self.pk).update(
            dataset_name=new_dataset_name)
        self.dataset_name = new_dataset_name

    def clone(self, **override):
        # See: https://github.com/django/django/commit/a97ecfdea8
        copy = self.__class__.objects.get(pk=self.pk)
        copy.pk = None
        copy.last_ok = None
        copy.last_run = BOGODATE
        copy.first_fail = None
        copy.is_queued = copy.is_running = False
        copy.average_duration = 0
        copy.total_size_mb = 0
        copy.dataset_name = ''

        transport_overrides = {}
        # Use the overrides.
        for key, value in override.items():
            if key.startswith('transport__'):
                transport_overrides[key.replace('transport__', '')] = value
            else:
                setattr(copy, key, value)
        copy.save()

        try:
            transport = self.get_transport()
        except ObjectDoesNotExist:
            pass
        else:
            transport.clone(fileset=copy, **transport_overrides)

        return copy

    def should_backup(self):
        if not self.is_enabled:
            return False

        if self._has_recent_backup():
            return False

        self.refresh_from_db()
        if self.is_running:
            return False

        return True

    def _has_recent_backup(self):
        # If the last backup failed, it is not recent.
        if self.first_fail is not None:
            return False

        # If there is no backup, it is not recent.
        if self.last_ok is None:
            return False

        order = 'hdwmy'
        for period in sorted(self.retention_map, key=order.index):
            if self.retention_map[period] > 0:
                period_in_seconds = RETENTION_PERIOD_SECONDS[period]
                break
        else:
            logger.warning(
                '[%s] Backup disabled by retention policy: %s',
                self, self.retention)
            return True

        now = timezone.now()
        seconds_since_last = (now - self.last_ok).total_seconds()
        seconds_to_stale = (seconds_since_last + self.average_duration)
        if seconds_to_stale >= period_in_seconds:
            return False

        return True

    def snapshot_rotate(self):
        return self.storage.snapshots_rotate(
            self.dataset_name, retention_map=self.retention_map)

    def snapshot_list(self):
        return self.storage.snapshot_list(self.dataset_name)

    def snapshot_list_display(self):
        try:
            snapshots = self.snapshot_list()
        except DatasetNotFound:
            return ['(dataset not found in storage {!r})'.format(
                self.storage_alias)]
        return sorted([s.split('@')[-1] for s in snapshots])

    def get_next_snapshot_name(self):
        if not hasattr(self, '_next_snapshot_name'):
            now = datetime.utcnow()
            # XXX: yuck
            self._next_snapshot_name = now.strftime('daily-%Y%m%d%H%M')
        return self._next_snapshot_name

    def snapshot_create(self):
<<<<<<< HEAD
        # Add logica what kind of snapshot
        # First we need to know what we have
        snapshots = self.storage.snapshot_list(self.dataset_name)
        now = datetime.utcnow()
        # Do we need a daily? We do, otherwise we wouldnt be here.
        snaplist = [now.strftime('daily-%Y%m%d%H%M')]

        # Do we need a weekly?
        if self.weekly_retention and self.should_snapshot(
                snapshots, 'weekly', (now - relativedelta(weeks=1))):
            snaplist.append(now.strftime('weekly-%Y%m%d%H%M'))

        # Do we need a monthly?
        if self.monthly_retention and self.should_snapshot(
                snapshots, 'monthly', (now - relativedelta(months=1))):
            snaplist.append(now.strftime('monthly-%Y%m%d%H%M'))

        # Do we need a yearly?
        if self.yearly_retention and self.should_snapshot(
                snapshots, 'yearly', (now - relativedelta(years=1))):
            snaplist.append(now.strftime('yearly-%Y%m%d%H%M'))

        for snapname in snaplist:
            fs_snapname = self.storage.snapshot_create(
                self.dataset_name, snapname=snapname)
            logger.info('Created: %s' % fs_snapname)

        return snaplist

    def should_snapshot(self, snapshot_list, snapshot_type, snapshot_date):
        '''
        Return True if there are no existing snapshots of `snapshot_type` after
        `snapshot_date`.
        '''
        if not snapshot_list:
            return True

        snapshots = [
            x for x in snapshot_list
            if x.startswith(snapshot_type)]
        if snapshots:
            latest = sorted(snapshots)[-1]
            dts = latest.split('-', 1)[1]
            datetimestamp = datetime.strptime(dts, '%Y%m%d%H%M')
            return bool(datetimestamp < snapshot_date)

        return True
=======
        snapname = datetime.utcnow().strftime('%Y%m%dT%H%M')
        if settings.PLANB_PREFIX:
            snapname = '{}-{}'.format(settings.PLANB_PREFIX, snapname)
        self.storage.snapshot_create(self.dataset_name, snapname=snapname)
        logger.info('[%s] Created snapshot %s', self, snapname)
        return snapname
>>>>>>> e1f0b235

    def signal_done(self, success):
        instance = Fileset.objects.get(pk=self.pk)
        # Using send_robust, because we do not want user-code to mess up
        # the rest of our state.
        backup_done.send_robust(
            sender=self.__class__, fileset=instance, success=success)

    def save(self, *args, **kwargs):
        # Notify the same users who get ERROR / Success for backups that
        # the job was disabled/re-enabled.
        if self.pk:
            old_enabled = Fileset.objects.values_list(
                'is_enabled', flat=True).get(pk=self.pk)
            if self.is_enabled != old_enabled:
                mail_admins(
                    'INFO: Backup {} of {}'.format(
                        'ENABLED' if self.is_enabled else 'DISABLED', self),
                    'Toggled is_enabled-flag on {}.\n'.format(self))

        if not self.dataset_name:
            self.dataset_name = self.storage.get_dataset_name(
                self.hostgroup.name, self.friendly_name)
        return super().save(*args, **kwargs)

    class Meta:
        unique_together = (
            ('hostgroup', 'friendly_name'),
            ('storage_alias', 'dataset_name'),
        )


class BackupRun(models.Model):
    """
    Info about a single backup run. Some of these fields are duplicated
    in the Fileset model. We like those there too, so we use it to
    quickly sort those records.

    Runs with success==True show sensible info. For others you may need
    to take (some of) the values with a grain of salt.
    """
    fileset = models.ForeignKey(Fileset, on_delete=models.CASCADE)

    attributes = models.TextField(
        blank=True,
        help_text=_('YAML-safe dictionary of backup run attributes.'))
    started = models.DateTimeField(
        auto_now_add=True, db_index=True,
        help_text=_('When the backup run started.'))
    duration = models.PositiveIntegerField(
        blank=True, null=True,
        help_text=_('How long this backup run took in seconds.'))

    success = models.BooleanField(
        default=False, blank=True,
        help_text=_('If the backup succeeded, the other values can be '
                    'trusted.'))
    error_text = models.TextField(
        blank=True,
        help_text=_('Error messages; non-empty only if success is False.'))

    total_size_mb = models.PositiveIntegerField(
        default=0,
        help_text=_('Estimated total backup size in MiB.'))
    snapshot_size_mb = models.PositiveIntegerField(
        default=0,
        help_text=_('Estimated single backup size in MiB.'))
    snapshot_size_listing = models.TextField(
        blank=True,
        # This will be populated by dutree-output.
        help_text=_('YAML-safe "PATH: SIZE<LF>"{n} dictionary of paths.'))

    @property
    def total_size(self):
        return self.total_size_mb << 20

    @property
    def snapshot_size(self):
        return self.snapshot_size_mb << 20

    def snapshot_size_listing_as_list(self):
        if not self.snapshot_size_listing:
            return []

        list_ = []
        for line in self.snapshot_size_listing.splitlines():
            path, size = line.rsplit(':', 1)
            if path[0] == path[-1] == '"':
                path = path[1:-1]
            size = int(size.replace(',', ''))
            list_.append((path, size))
        return list_

    def __str__(self):
        return '<BackupRun({} #{}-{}{})>'.format(
            self.started.strftime('%Y-%m-%d'), self.fileset_id, self.pk,
            '' if self.success else ' failed')


@receiver(post_save, sender=Fileset)
def create_dataset(sender, instance, created, *args, **kwargs):
    if not instance.is_enabled:
        return

    dataset = instance.get_dataset()
    dataset.ensure_exists()<|MERGE_RESOLUTION|>--- conflicted
+++ resolved
@@ -404,68 +404,20 @@
 
     def get_next_snapshot_name(self):
         if not hasattr(self, '_next_snapshot_name'):
-            now = datetime.utcnow()
+            snapname = datetime.utcnow().strftime('%Y%m%dT%H%M')
+            if settings.PLANB_PREFIX:
+                snapname = '{}-{}'.format(settings.PLANB_PREFIX, snapname)
             # XXX: yuck
-            self._next_snapshot_name = now.strftime('daily-%Y%m%d%H%M')
+            self._next_snapshot_name = snapname
         return self._next_snapshot_name
 
     def snapshot_create(self):
-<<<<<<< HEAD
-        # Add logica what kind of snapshot
-        # First we need to know what we have
-        snapshots = self.storage.snapshot_list(self.dataset_name)
-        now = datetime.utcnow()
-        # Do we need a daily? We do, otherwise we wouldnt be here.
-        snaplist = [now.strftime('daily-%Y%m%d%H%M')]
-
-        # Do we need a weekly?
-        if self.weekly_retention and self.should_snapshot(
-                snapshots, 'weekly', (now - relativedelta(weeks=1))):
-            snaplist.append(now.strftime('weekly-%Y%m%d%H%M'))
-
-        # Do we need a monthly?
-        if self.monthly_retention and self.should_snapshot(
-                snapshots, 'monthly', (now - relativedelta(months=1))):
-            snaplist.append(now.strftime('monthly-%Y%m%d%H%M'))
-
-        # Do we need a yearly?
-        if self.yearly_retention and self.should_snapshot(
-                snapshots, 'yearly', (now - relativedelta(years=1))):
-            snaplist.append(now.strftime('yearly-%Y%m%d%H%M'))
-
-        for snapname in snaplist:
-            fs_snapname = self.storage.snapshot_create(
-                self.dataset_name, snapname=snapname)
-            logger.info('Created: %s' % fs_snapname)
-
-        return snaplist
-
-    def should_snapshot(self, snapshot_list, snapshot_type, snapshot_date):
-        '''
-        Return True if there are no existing snapshots of `snapshot_type` after
-        `snapshot_date`.
-        '''
-        if not snapshot_list:
-            return True
-
-        snapshots = [
-            x for x in snapshot_list
-            if x.startswith(snapshot_type)]
-        if snapshots:
-            latest = sorted(snapshots)[-1]
-            dts = latest.split('-', 1)[1]
-            datetimestamp = datetime.strptime(dts, '%Y%m%d%H%M')
-            return bool(datetimestamp < snapshot_date)
-
-        return True
-=======
         snapname = datetime.utcnow().strftime('%Y%m%dT%H%M')
         if settings.PLANB_PREFIX:
             snapname = '{}-{}'.format(settings.PLANB_PREFIX, snapname)
         self.storage.snapshot_create(self.dataset_name, snapname=snapname)
         logger.info('[%s] Created snapshot %s', self, snapname)
         return snapname
->>>>>>> e1f0b235
 
     def signal_done(self, success):
         instance = Fileset.objects.get(pk=self.pk)
